#  Copyright 2015, Vincent Leclere, Francois Pacaud and Henri Gerard
#  This Source Code Form is subject to the terms of the Mozilla Public
#  License, v. 2.0. If a copy of the MPL was not distributed with this
#  file, You can obtain one at http://mozilla.org/MPL/2.0/.
#############################################################################
# run unit-tests
#############################################################################

push!(LOAD_PATH, "src")

using StochDynamicProgramming
using Distributions, Clp, FactCheck, JuMP


# Test probability functions
facts("Probability functions") do
    support = [1, 2, 3]
    proba = [.2 .5 .3]

    law = NoiseLaw(support, proba)
    @fact typeof(law) --> NoiseLaw
    @fact law.supportSize --> 3

    dims = (2, 2, 1)
    scenarios = simulate_scenarios([law, law], 2)
    @fact typeof(scenarios) --> Array{Float64, 3}
    @fact size(scenarios) --> (2, 2, 1)

    # test product of noiselaws:
    support2 = [4, 5, 6]
    proba2 = [.3 .3 .4]
    law2 = NoiseLaw(support2, proba2)
    law3 = StochDynamicProgramming.noiselaw_product(law, law2)
    @fact law3.supportSize --> law.supportSize*law2.supportSize
    @fact law3.proba --> vec(proba' * proba2)
    @fact size(law3.support)[1] --> size(law.support)[1] + size(law2.support)[1]
    @fact law3.support[:, 1] --> [1., 4.]
end



facts("Utils functions") do
    # Test extraction of vector in array:
    arr = rand(4, 4, 2)
    v = StochDynamicProgramming.extract_vector_from_3Dmatrix(arr, 2, 1)
    @fact typeof(v) --> Vector{Float64}
    @fact size(v) --> (2,)
    @fact v --> vec(arr[2, 1,:])

    # Test upper bound calculation:
    cost = rand(10)
    upb = StochDynamicProgramming.upper_bound(cost)
    tol = sqrt(2) * erfinv(2*.975 - 1)
    @fact upb --> mean(cost) + tol*std(cost)/sqrt(length(cost))

    # Test stopping criterion:
    @fact StochDynamicProgramming.test_stopping_criterion(1., .999, 0.01) --> true
end


# Test SDDP with a one dimensional stock:
facts("SDDP algorithm: 1D case") do
    solver = ClpSolver()

    # SDDP's tolerance:
    epsilon = .05
    # maximum number of iterations:
    max_iterations = 2
    # number of scenarios in forward and backward pass:
    n_scenarios = 10
    # number of aleas:
    n_aleas = 5
    # number of stages:
    n_stages = 2

    # define dynamic:
    function dynamic(t, x, u, w)
        return [x[1] - u[1] - u[2] + w[1]]
    end
    # define cost:
    function cost(t, x, u, w)
        return -u[1]
    end

    # Generate probability laws:
    laws = Vector{NoiseLaw}(n_stages)
    proba = 1/n_aleas*ones(n_aleas)
    for t=1:n_stages
        laws[t] = NoiseLaw([0, 1, 3, 4, 6], proba)
    end

    # set initial position:
    x0 = [10.]
    # set bounds on state:
    x_bounds = [(0., 100.)]
    # set bounds on control:
    u_bounds = [(0., 7.), (0., Inf)]

    # Instantiate parameters of SDDP:
    params = StochDynamicProgramming.SDDPparameters(solver, n_scenarios,
    epsilon, max_iterations)

    V = nothing
    model = StochDynamicProgramming.LinearDynamicLinearCostSPmodel(n_stages,
    u_bounds, x0,
    cost,
    dynamic, laws)
    # Generate scenarios for forward simulations:
    noise_scenarios = simulate_scenarios(model.noises,params.forwardPassNumber)

    sddp_costs = 0
    context("Linear cost") do
        # Instantiate a SDDP linear model:
        set_state_bounds(model, x_bounds)


        # Compute bellman functions with SDDP:
        V, pbs = solve_SDDP(model, params, 0)
        @fact typeof(V) --> Vector{StochDynamicProgramming.PolyhedralFunction}
        @fact typeof(pbs) --> Vector{JuMP.Model}

        # Test if the first subgradient has the same dimension as state:
        @fact length(V[1].lambdas[1, :]) --> model.dimStates
        @fact V[1].numCuts --> n_stages*n_scenarios + 1
        @fact length(V[1].lambdas[:, 1]) --> n_stages*n_scenarios + 1

        # Test upper bounds estimation with Monte-Carlo:
        n_simulations = 100
        upb = StochDynamicProgramming.estimate_upper_bound(model, params, V, pbs,
        n_simulations)[1]
        @fact typeof(upb) --> Float64

        sddp_costs, stocks = forward_simulations(model, params, V, pbs, noise_scenarios)

        # Compare sddp cost with those given by extensive formulation:
        ef_cost = StochDynamicProgramming.extensive_formulation(model,params)[1]
        @fact typeof(ef_cost) --> Float64

        @fact mean(sddp_costs) --> roughly(ef_cost)

        # Test computation of optimal control:
        aleas = StochDynamicProgramming.extract_vector_from_3Dmatrix(noise_scenarios, 1, 1)
        opt = StochDynamicProgramming.get_control(model, params, pbs, 1, model.initialState, aleas)
        @fact typeof(opt) --> Vector{Float64}
    end

    context("Hotstart") do
        # Test hot start with previously computed value functions:
        V, pbs = solve_SDDP(model, params, 0, V)
        # Test if costs are roughly the same:
        sddp_costs2, stocks = forward_simulations(model, params, V, pbs, noise_scenarios)
        @fact mean(sddp_costs) --> roughly(mean(sddp_costs2))
    end


    context("Piecewise linear cost") do
        # Test Piecewise linear costs:
        model = StochDynamicProgramming.PiecewiseLinearCostSPmodel(n_stages,
        u_bounds, x0,
        [cost],
        dynamic, laws)
        set_state_bounds(model, x_bounds)
        V, pbs = solve_SDDP(model, params, false)
    end

    context("Dump") do
        # Dump V in text file:
        StochDynamicProgramming.dump_polyhedral_functions("dump.dat", V)
        # Get stored values:
        Vdump = StochDynamicProgramming.read_polyhedral_functions("dump.dat")

        @fact V[1].numCuts --> Vdump[1].numCuts
        @fact V[1].betas --> Vdump[1].betas
        @fact V[1].lambdas --> Vdump[1].lambdas
    end

end


# Test SDDP with a two-dimensional stock:
facts("SDDP algorithm: 2D case") do
    solver = ClpSolver()

    # SDDP's tolerance:
    epsilon = .05
    # maximum number of iterations:
    max_iterations = 2
    # number of scenarios in forward and backward pass:
    n_scenarios = 10
    # number of aleas:
    n_aleas = 5
    # number of stages:
    n_stages = 2

    # define dynamic:
    function dynamic(t, x, u, w)
        return [x[1] - u[1] - u[2] + w[1], x[2] - u[4] - u[3] + u[1] + u[2]]
    end
    # define cost:
    function cost(t, x, u, w)
        return -u[1] - u[3]
    end

    # Generate probability laws:
    laws = Vector{NoiseLaw}(n_stages)
    proba = 1/n_aleas*ones(n_aleas)
    for t=1:n_stages
        laws[t] = NoiseLaw([0, 1, 3, 4, 6], proba)
    end

    # set initial position:
    x0 = [10., 10]
    # set bounds on state:
    x_bounds = [(0., 100.), (0, 100)]
    # set bounds on control:
    u_bounds = [(0., 7.), (0., Inf), (0., 7.), (0., Inf)]

    # Instantiate parameters of SDDP:
    params = StochDynamicProgramming.SDDPparameters(solver, n_scenarios,
    epsilon, max_iterations)
    V = nothing
    context("Linear cost") do
        # Instantiate a SDDP linear model:
        model = StochDynamicProgramming.LinearDynamicLinearCostSPmodel(n_stages,
        u_bounds, x0,
        cost,
        dynamic, laws)
        set_state_bounds(model, x_bounds)


        # Compute bellman functions with SDDP:
        V, pbs = solve_SDDP(model, params, false)
        @fact typeof(V) --> Vector{StochDynamicProgramming.PolyhedralFunction}
        @fact typeof(pbs) --> Vector{JuMP.Model}

        # Test if the first subgradient has the same dimension as state:
        @fact length(V[1].lambdas[1, :]) --> model.dimStates

        # Test upper bounds estimation with Monte-Carlo:
        n_simulations = 100
        upb = StochDynamicProgramming.estimate_upper_bound(model, params, V, pbs,
        n_simulations)[1]
        @fact typeof(upb) --> Float64


        # Test a simulation upon given scenarios:
        noise_scenarios = simulate_scenarios(model.noises,n_simulations)

        sddp_costs, stocks = forward_simulations(model, params, V, pbs, noise_scenarios)

        # Compare sddp cost with those given by extensive formulation:
        ef_cost = StochDynamicProgramming.extensive_formulation(model,params)[1]
        @fact typeof(ef_cost) --> Float64

        @fact mean(sddp_costs) --> roughly(ef_cost)

    end


    context("Dump") do
        # Dump V in text file:
        StochDynamicProgramming.dump_polyhedral_functions("dump.dat", V)
        # Get stored values:
        Vdump = StochDynamicProgramming.read_polyhedral_functions("dump.dat")

        @fact V[1].numCuts --> Vdump[1].numCuts
        @fact V[1].betas --> Vdump[1].betas
        @fact V[1].lambdas --> Vdump[1].lambdas
    end
end


facts("Indexation for SDP") do

    bounds = [(0.1,10.0), (1.2, 4.0), (0.5, 2.0)]
    steps = [0.1, 0.05, 0.01]
    var = [0.4, 3.7, 1.9]
    vart = [0.42, 3.78, 1.932]

    ind = StochDynamicProgramming.index_from_variable(var, bounds, steps)
    ind2 = StochDynamicProgramming.real_index_from_variable(vart, bounds, steps)


    @fact ind --> (4,51,141)
    @fact ind2[1] --> roughly(4.2)
    @fact ind2[2] --> roughly(52.6)
    @fact ind2[3] --> roughly(144.2)


end


facts("SDP algorithm") do

    # Number of timesteps :
    TF = 3

    # Capacity of dams:
    VOLUME_MAX = 20
    VOLUME_MIN = 0

    # Specify the maximum flow of turbines:
    CONTROL_MAX = 10
    CONTROL_MIN = -10

    # Some statistics about aleas (water inflow):
    W_MAX = 5
    W_MIN = 0
    DW = 1

    T0 = 1

    # Define aleas' space:
    N_ALEAS = Int(round(Int, (W_MAX - W_MIN) / DW + 1))
    ALEAS = linspace(W_MIN, W_MAX, N_ALEAS);

    N_CONTROLS = 2;
    N_STATES = 2;
    N_NOISES = 1;

    infoStruct = "HD"

    COST = 66*2.7*(1 + .5*(rand(TF) - .5));

    # Define dynamic of the dam:
    function dynamic(t, x, u, w)
        return [x[1] + u[1] + w[1] - u[2], x[2] - u[1]]
    end

    # Define cost corresponding to each timestep:
    function cost_t(t, x, u, w)
        return COST[t] * (u[1])
    end

    function constraints(t, x, u, w)
        return (x[1]<=VOLUME_MAX)&(x[1]>=VOLUME_MIN)&(x[2]<=VOLUME_MAX)&(x[2]>=VOLUME_MIN)
    end

    function finalCostFunction(x)
        return 0.
    end

    """Build admissible scenarios for water inflow over the time horizon."""
    function build_scenarios(n_scenarios::Int64, N_STAGES)
        scenarios = zeros(n_scenarios, N_STAGES)

        for scen in 1:n_scenarios
            scenarios[scen, :] = (W_MAX-W_MIN)*rand(N_STAGES)+W_MIN
        end
        return scenarios
    end

    """Build probability distribution at each timestep based on N scenarios.
    Return a Vector{NoiseLaw}"""
    function generate_probability_laws(N_STAGES, N_SCENARIOS)
        aleas = zeros(N_SCENARIOS, N_STAGES, 1)
        aleas[:, :, 1] = build_scenarios(N_SCENARIOS, N_STAGES)

        laws = Vector{NoiseLaw}(N_STAGES)

        # uniform probabilities:
        proba = 1/N_SCENARIOS*ones(N_SCENARIOS)

        for t=1:N_STAGES
            aleas_t = reshape(aleas[:, t, :], N_SCENARIOS, 1)'
            laws[t] = NoiseLaw(aleas_t, proba)
        end

        return laws
    end

    N_SCENARIO = 10
    aleas = generate_probability_laws(TF-1, N_SCENARIO)

    x_bounds = [(VOLUME_MIN, VOLUME_MAX), (VOLUME_MIN, VOLUME_MAX)];
    u_bounds = [(CONTROL_MIN, CONTROL_MAX), (VOLUME_MIN, VOLUME_MAX)];

    x0 = [5, 0]

    alea_year = Array([7.0 7.0])

    aleas_scen = zeros(2, 1, 1)
    aleas_scen[:, 1, 1] = alea_year;

    stateSteps = [1,1];
    controlSteps = [1,1];
    monteCarloSize = 2;

    modelSDP = StochDynProgModel(TF, x_bounds, u_bounds,
                                    x0, cost_t,
                                    finalCostFunction, dynamic,
                                    constraints, aleas);

    paramsSDP = StochDynamicProgramming.SDPparameters(modelSDP, stateSteps,
                                                        controlSteps,
                                                        infoStruct,
                                                        "Exact");


        context("Compare StochDynProgModel constructors") do


            modelSDPPiecewise = StochDynamicProgramming.PiecewiseLinearCostSPmodel(TF,
            u_bounds, x0,
            [cost_t],
            dynamic, aleas)
            set_state_bounds(modelSDPPiecewise, x_bounds)

            modelSDPLinear = StochDynamicProgramming.LinearDynamicLinearCostSPmodel(TF,
            u_bounds, x0,
            cost_t,
            dynamic, aleas)

            set_state_bounds(modelSDPLinear, x_bounds)


            test_costs = true
            x = x0
            u = [1, 1]
            w = [4]

            convertedSDPmodel = StochDynamicProgramming.build_sdpmodel_from_spmodel(modelSDPPiecewise)

            set_state_bounds(modelSDPLinear, x_bounds)


            for t in 1:TF-1
                test_costs &= (modelSDPLinear.costFunctions(t,x,u,w)==modelSDP.costFunctions(t,x,u,w))
                test_costs &= (modelSDPPiecewise.costFunctions[1](t,x,u,w)==modelSDP.costFunctions(t,x,u,w))
                test_costs &= (modelSDPPiecewise.costFunctions[1](t,x,u,w)==convertedSDPmodel.costFunctions(t,x,u,w))
            end

            @fact test_costs --> true

        end

        context("Solve and simulate using SDP") do

            V_sdp = sdp_optimize(modelSDP, paramsSDP, false);

            @fact size(V_sdp) --> (paramsSDP.stateVariablesSizes..., TF)

<<<<<<< HEAD
            costs_sdp, stocks_sdp, controls_sdp = StochDynamicProgramming.sdp_forward_single_simulation(modelSDP,
                                                                                                        paramsSDP,
                                                                                                        aleas_scen, x0,
                                                                                                        V_sdp, true )

            x = x0
            V_sdp = sdp_optimize(modelSDP, paramsSDP, false);
            V_sdp2 = StochDynamicProgramming.sdp_solve_HD(modelSDP, paramsSDP, false);
            V_sdp3 = StochDynamicProgramming.sdp_solve_DH(modelSDP, paramsSDP, false);

            Vitp = StochDynamicProgramming.value_function_interpolation( modelSDP, V_sdp, 1)
            Vitp2 = StochDynamicProgramming.value_function_interpolation( modelSDP, V_sdp2, 1)
            Vitp3 = StochDynamicProgramming.value_function_interpolation( modelSDP, V_sdp3, 1)

            v1 = Vitp[(1.1,1.1)...]
            v2 = Vitp2[(1.1,1.1)...]
            v3 = Vitp3[(1.1,1.1)...]

            @fact v1 --> v2
            @fact (v1<=v3) --> true

            a,b = StochDynamicProgramming.generate_grid(modelSDP, paramsSDP)

            x_bounds = modelSDP.xlim
            x_steps = paramsSDP.stateSteps

            u_bounds = modelSDP.ulim
            u_steps = paramsSDP.controlSteps

            @fact length(collect(a)) --> (x_bounds[1][2]-x_bounds[1][1]+x_steps[1])*(x_bounds[2][2]-x_bounds[2][1]+x_steps[2])/(x_steps[1]*x_steps[2])
            @fact length(collect(b)) --> (u_bounds[1][2]-u_bounds[1][1]+u_steps[1])*(u_bounds[2][2]-u_bounds[2][1]+u_steps[2])/(u_steps[1]*u_steps[2])

            ind = StochDynamicProgramming.index_from_variable(x, x_bounds, x_steps)
            @fact get_value(modelSDP, paramsSDP, V_sdp2) --> V_sdp2[ind...,1]

            @fact size(V_sdp) --> (paramsSDP.stateVariablesSizes..., TF)
            @fact V_sdp2[1,1,1] <= V_sdp3[1,1,1] --> true
=======
            costs_sdp, stocks_sdp, controls_sdp = sdp_forward_simulation(modelSDP,
            paramsSDP,
            aleas_scen,
            V_sdp, true)
>>>>>>> 557680b1

            @fact size(stocks_sdp) --> (3,1,2)
            @fact size(controls_sdp) --> (2,1,2)

            state_ref = zeros(2)
            state_ref[1] = stocks_sdp[2,1,1]
            state_ref[2] = stocks_sdp[2,1,2]

            @fact (get_control(modelSDP,paramsSDP,V_sdp3, 1, x)[1] >= CONTROL_MIN) --> true
            @fact (get_control(modelSDP,paramsSDP,V_sdp3, 1, x)[1] >= CONTROL_MIN) --> true

            @fact size(stocks_sdp) --> (3,1,2)
            @fact size(controls_sdp) --> (2,1,2)

        end

    end<|MERGE_RESOLUTION|>--- conflicted
+++ resolved
@@ -440,7 +440,6 @@
 
             @fact size(V_sdp) --> (paramsSDP.stateVariablesSizes..., TF)
 
-<<<<<<< HEAD
             costs_sdp, stocks_sdp, controls_sdp = StochDynamicProgramming.sdp_forward_single_simulation(modelSDP,
                                                                                                         paramsSDP,
                                                                                                         aleas_scen, x0,
@@ -478,12 +477,6 @@
 
             @fact size(V_sdp) --> (paramsSDP.stateVariablesSizes..., TF)
             @fact V_sdp2[1,1,1] <= V_sdp3[1,1,1] --> true
-=======
-            costs_sdp, stocks_sdp, controls_sdp = sdp_forward_simulation(modelSDP,
-            paramsSDP,
-            aleas_scen,
-            V_sdp, true)
->>>>>>> 557680b1
 
             @fact size(stocks_sdp) --> (3,1,2)
             @fact size(controls_sdp) --> (2,1,2)
