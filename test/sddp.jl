--- conflicted
+++ resolved
@@ -1,17 +1,14 @@
 ################################################################################
 # Test SDDP functions
 ################################################################################
-<<<<<<< HEAD
-=======
-using StochDynamicProgramming, JuMP, Clp, CutPruners
-using Base.Test
->>>>>>> 002fc726
 
 
 include("framework.jl")
 using Base.Test
+
 # Test SDDP with a one dimensional stock:
 @testset "SDDP algorithm: 1D case" begin
+    solver = ClpSolver()
 
     # test reshaping of bounds
     @test StochDynamicProgramming.test_and_reshape_bounds(u_bounds,2,2,"control") == [(0.0,7.0) (0.0,7.0);(0.0,Inf) (0.0,Inf)]
@@ -76,39 +73,7 @@
         @test mean(sddp_costs) ≈ mean(sddp_costs2)
     end
 
-    @testset "Decision-Hazard" begin
-        model_dh = StochDynamicProgramming.LinearSPModel(n_stages, u_bounds,
-                                                      x0, cost, dynamic, laws,
-                                                      info=:DH)
-        set_state_bounds(model_dh, x_bounds)
-        param_dh = StochDynamicProgramming.SDDPparameters(solver,
-                                                       passnumber=1,
-                                                       gap=0.001,
-                                                       max_iterations=10)
-        sddp_dh = solve_SDDP(model_dh, param_dh, 1)
-    end
-
-    @testset "Cut-pruning" begin
-        param_pr = StochDynamicProgramming.SDDPparameters(solver,
-                                                       passnumber=1,
-                                                       gap=0.001,
-                                                       reload=2, prune=true)
-
-        sddppr = SDDPInterface(model, param_pr,
-                     StochDynamicProgramming.IterLimit(10),
-                     CutPruners.DeMatosPruningAlgo(-1),
-                     verbosity=0)
-        # solve SDDP
-        solve!(sddppr)
-
-        # test exact cuts pruning
-        ncutini = StochDynamicProgramming.ncuts(sddppr.bellmanfunctions)
-        StochDynamicProgramming.cleancuts!(sddppr)
-        @test StochDynamicProgramming.ncuts(sddppr.bellmanfunctions) <= ncutini
-    end
-
     @testset "Quadratic regularization" begin
-<<<<<<< HEAD
         param.SOLVER = solverQP
         regularization=SDDPRegularization(1., .99)
         sddp = solve_SDDP(model, param, 0,regularization=regularization)
@@ -116,21 +81,12 @@
         @test isa(V0, Float64)
         #@test_throws ErrorException solve_SDDP(model, param2, 0,
         #                                       regularization=SDDPRegularization(1., .99))
-=======
-        param2 = StochDynamicProgramming.SDDPparameters(solver,
-                                                    passnumber=n_scenarios,
-                                                    gap=epsilon,
-                                                    max_iterations=max_iterations)
-        #TODO: fix solver, as Clp cannot solve QP
-        @test_throws ErrorException solve_SDDP(model, param2, 0,
-                                               regularization=SDDPRegularization(1., .99))
->>>>>>> 002fc726
     end
 
     # Test definition of final cost with a JuMP.Model:
     @testset "Final cost" begin
         function fcost(model, m)
-            alpha = m[:alpha]
+            alpha = getindex(m, :alpha)
             @constraint(m, alpha == 0.)
         end
         # Store final cost in model:
@@ -188,7 +144,6 @@
         @test V[1].betas == Vdump[1].betas
         @test V[1].lambdas == Vdump[1].lambdas
     end
-
 
     #= @testset "Compare parameters" begin =#
     #=     paramDDP = [param for i in 1:3] =#
@@ -295,4 +250,4 @@
         @test V[1].betas == Vdump[1].betas
         @test V[1].lambdas == Vdump[1].lambdas
     end
-end+end
