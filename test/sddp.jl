################################################################################
# Test SDDP functions
################################################################################
using FactCheck, StochDynamicProgramming, JuMP, Clp

# Test SDDP with a one dimensional stock:
facts("SDDP algorithm: 1D case") do
    solver = ClpSolver()

    # SDDP's tolerance:
    epsilon = .05
    # maximum number of iterations:
    max_iterations = 2
    # number of scenarios in forward and backward pass:
    n_scenarios = 10
    # number of aleas:
    n_aleas = 5
    # number of stages:
    n_stages = 3

    # define dynamic:
    function dynamic(t, x, u, w)
        return [x[1] - u[1] - u[2] + w[1]]
    end
    # define cost:
    function cost(t, x, u, w)
        return -u[1]
    end

    # Generate probability laws:
    laws = Vector{NoiseLaw}(n_stages)
    proba = 1/n_aleas*ones(n_aleas)
    for t=1:n_stages
        laws[t] = NoiseLaw([0, 1, 3, 4, 6], proba)
    end

    # set initial position:
    x0 = [10.]
    # set bounds on state:
    x_bounds = [(0., 100.)]
    # set bounds on control:
    u_bounds = [(0., 7.), (0., Inf)]

    # Instantiate parameters of SDDP:
    param = StochDynamicProgramming.SDDPparameters(solver,
                                                    passnumber=n_scenarios,
                                                    gap=epsilon,
                                                    max_iterations=max_iterations,
                                                    compute_cuts_pruning=1)

    V = nothing
    model = StochDynamicProgramming.LinearSPModel(n_stages, u_bounds,
                                                                   x0, cost, dynamic, laws)

    set_state_bounds(model, x_bounds)
    # Test error if bounds are not well specified:
    @fact_throws set_state_bounds(model, [(0,1), (0,1)])

    # Generate scenarios for forward simulations:
    noise_scenarios = simulate_scenarios(model.noises,param.forwardPassNumber)

    sddp_costs = 0

    context("Linear cost") do
        # Compute bellman functions with SDDP:
        V, pbs = solve_SDDP(model, param, 0)
        @fact typeof(V) --> Vector{StochDynamicProgramming.PolyhedralFunction}
        @fact typeof(pbs) --> Vector{JuMP.Model}
        @fact length(pbs) --> n_stages - 1
        @fact length(V) --> n_stages

        # Test if the first subgradient has the same dimension as state:
        @fact size(V[1].lambdas, 2) --> model.dimStates
        @fact V[1].numCuts < n_scenarios*max_iterations + n_scenarios --> true
        @fact size(V[1].lambdas, 1) --> V[1].numCuts

        # Test upper bounds estimation with Monte-Carlo:
        n_simulations = 100
        upb = StochDynamicProgramming.estimate_upper_bound(model, param, V, pbs,
        n_simulations)[1]
        @fact typeof(upb) --> Float64

        sddp_costs, stocks = forward_simulations(model, param, pbs, noise_scenarios)
        # Test error if scenarios are not given in the right shape:
        @fact_throws forward_simulations(model, param, pbs, [1.])

        # Test computation of optimal control:
        aleas = collect(noise_scenarios[1, 1, :])
        opt = StochDynamicProgramming.get_control(model, param, pbs, 1, model.initialState, aleas)
        @fact typeof(opt) --> Vector{Float64}

        # Test display:
        StochDynamicProgramming.set_max_iterations(param, 1)
        V, pbs, stats = solve_SDDP(model, param, V, 1)
    end

    context("Value functions calculation") do
        V0 = StochDynamicProgramming.get_lower_bound(model, param, V)
    end

    context("Hotstart") do
        # Test hot start with previously computed value functions:
        V, pbs = solve_SDDP(model, param, V, 0)
        # Test if costs are roughly the same:
        sddp_costs2, stocks = forward_simulations(model, param, pbs, noise_scenarios)
        @fact mean(sddp_costs) --> roughly(mean(sddp_costs2))
    end

    context("Cuts pruning") do
        v = V[1]
        vt = PolyhedralFunction([v.betas[1]; v.betas[1] - 1.], v.lambdas[[1,1],:],  2)
<<<<<<< HEAD
        StochDynamicProgramming.prune_cuts!(model, param, V,1,0)
        isactive1 = StochDynamicProgramming.is_cut_relevant(model, 1, vt, param.SOLVER)
        isactive2 = StochDynamicProgramming.is_cut_relevant(model, 2, vt, param.SOLVER)
=======
        isactive1 = StochDynamicProgramming.is_cut_relevant(model, 1, vt, params.SOLVER)
        isactive2 = StochDynamicProgramming.is_cut_relevant(model, 2, vt, params.SOLVER)
>>>>>>> a2fbfb1e
        @fact isactive1 --> true
        @fact isactive2 --> false
    end

    context("Quadratic regularization") do
        param2 = StochDynamicProgramming.SDDPparameters(solver,
                                                    passnumber=n_scenarios,
                                                    gap=epsilon,
                                                    max_iterations=max_iterations,
                                                    rho0=1.)
        #TODO: fix solver, as Clp cannot solve QP
        @fact_throws solve_SDDP(model, param2, 0)
    end

    # Test definition of final cost with a JuMP.Model:
    context("Final cost") do
        function fcost(model, m)
            alpha = getvariable(m, :alpha)
            @constraint(m, alpha == 0.)
        end
        # Store final cost in model:
        model.finalCost = fcost
        V, pbs = solve_SDDP(model, param, 0)
        V, pbs = solve_SDDP(model, param, V, 0)
    end

    context("Piecewise linear cost") do
        # Test Piecewise linear costs:
        model = StochDynamicProgramming.LinearSPModel(n_stages,
                                                      u_bounds, x0,
                                                      [cost],
                                                      dynamic, laws)
        set_state_bounds(model, x_bounds)
        V, pbs = solve_SDDP(model, param, 0)
    end

    context("SMIP") do
        controlCat = [:Bin, :Cont]
        u_bounds = [(0., 1.), (0., Inf)]
        model2 = StochDynamicProgramming.LinearSPModel(n_stages,
                                                      u_bounds, x0,
                                                      cost,
                                                      dynamic, laws,
                                                      control_cat=controlCat)
        set_state_bounds(model2, x_bounds)
        @fact_throws solve_SDDP(model2, param, 0)
    end

    context("Stopping criterion") do
        # Compute upper bound every %% iterations:
<<<<<<< HEAD
        param.compute_ub = 1
        param.compute_cuts_pruning = 1
        param.maxItNumber = 30
        V, pbs = solve_SDDP(model, param, V, 0)
        V0 = StochDynamicProgramming.get_lower_bound(model, param, V)
=======
        params.compute_upper_bound = 1
        params.pruning = Dict(:pruning=>true, :period=>1, :type=>"exact")
        params.maxItNumber = 30
        V, pbs = solve_SDDP(model, params, V, 0)
        V0 = StochDynamicProgramming.get_lower_bound(model, params, V)
>>>>>>> a2fbfb1e
        n_simulations = 1000
        upb = StochDynamicProgramming.estimate_upper_bound(model, param, V, pbs,
                                                            n_simulations)[1]
        @fact abs((V0 - upb)/V0) < param.gap --> true
    end

    context("Dump") do
        # Dump V in text file:
        StochDynamicProgramming.dump_polyhedral_functions("dump.dat", V)
        # Get stored values:
        Vdump = StochDynamicProgramming.read_polyhedral_functions("dump.dat")

        @fact V[1].numCuts --> Vdump[1].numCuts
        @fact V[1].betas --> Vdump[1].betas
        @fact V[1].lambdas --> Vdump[1].lambdas
    end

    context("Compare parameters") do
        paramDDP = [param for i in 1:3]
        scenarios = StochDynamicProgramming.simulate_scenarios(laws, 1000)
        benchmark_parameters(model, paramDDP, scenarios, 12)
    end
end


# Test SDDP with a two-dimensional stock:
facts("SDDP algorithm: 2D case") do
    solver = ClpSolver()

    # SDDP's tolerance:
    epsilon = .05
    # maximum number of iterations:
    max_iterations = 2
    # number of scenarios in forward and backward pass:
    n_scenarios = 10
    # number of aleas:
    n_aleas = 5
    # number of stages:
    n_stages = 2

    # define dynamic:
    function dynamic(t, x, u, w)
        return [x[1] - u[1] - u[2] + w[1], x[2] - u[4] - u[3] + u[1] + u[2]]
    end
    # define cost:
    function cost(t, x, u, w)
        return -u[1] - u[3]
    end

    # Generate probability laws:
    laws = Vector{NoiseLaw}(n_stages)
    proba = 1/n_aleas*ones(n_aleas)
    for t=1:n_stages
        laws[t] = NoiseLaw([0, 1, 3, 4, 6], proba)
    end

    # set initial position:
    x0 = [10., 10]
    # set bounds on state:
    x_bounds = [(0., 100.), (0, 100)]
    # set bounds on control:
    u_bounds = [(0., 7.), (0., Inf), (0., 7.), (0., Inf)]

    # Instantiate parameters of SDDP:
    param = StochDynamicProgramming.SDDPparameters(solver,
                                                    passnumber=n_scenarios,
                                                    gap=epsilon,
                                                    max_iterations=max_iterations)
    V = nothing
    context("Linear cost") do
        # Instantiate a SDDP linear model:
        model = StochDynamicProgramming.LinearSPModel(n_stages,
        u_bounds, x0,
        cost,
        dynamic, laws)
        set_state_bounds(model, x_bounds)


        # Compute bellman functions with SDDP:
        V, pbs, stats = solve_SDDP(model, param, 0)
        @fact typeof(V) --> Vector{StochDynamicProgramming.PolyhedralFunction}
        @fact typeof(pbs) --> Vector{JuMP.Model}
        @fact typeof(stats) --> StochDynamicProgramming.SDDPStat

        # Test if the first subgradient has the same dimension as state:
        @fact length(V[1].lambdas[1, :]) --> model.dimStates

        # Test upper bounds estimation with Monte-Carlo:
        n_simulations = 100
        upb = StochDynamicProgramming.estimate_upper_bound(model, param, V, pbs,
        n_simulations)[1]
        @fact typeof(upb) --> Float64


        # Test a simulation upon given scenarios:
        noise_scenarios = simulate_scenarios(model.noises,n_simulations)

        sddp_costs, stocks = forward_simulations(model, param, pbs, noise_scenarios)

        # Compare sddp cost with those given by extensive formulation:
        ef_cost = StochDynamicProgramming.extensive_formulation(model,param)[1]
        @fact typeof(ef_cost) --> Float64

        @fact mean(sddp_costs) --> roughly(ef_cost)

    end


    context("Dump") do
        # Dump V in text file:
        StochDynamicProgramming.dump_polyhedral_functions("dump.dat", V)
        # Get stored values:
        Vdump = StochDynamicProgramming.read_polyhedral_functions("dump.dat")

        @fact V[1].numCuts --> Vdump[1].numCuts
        @fact V[1].betas --> Vdump[1].betas
        @fact V[1].lambdas --> Vdump[1].lambdas
    end
end
<|MERGE_RESOLUTION|>--- conflicted
+++ resolved
@@ -46,7 +46,7 @@
                                                     passnumber=n_scenarios,
                                                     gap=epsilon,
                                                     max_iterations=max_iterations,
-                                                    compute_cuts_pruning=1)
+                                                    prune_cuts=0)
 
     V = nothing
     model = StochDynamicProgramming.LinearSPModel(n_stages, u_bounds,
@@ -109,14 +109,8 @@
     context("Cuts pruning") do
         v = V[1]
         vt = PolyhedralFunction([v.betas[1]; v.betas[1] - 1.], v.lambdas[[1,1],:],  2)
-<<<<<<< HEAD
-        StochDynamicProgramming.prune_cuts!(model, param, V,1,0)
         isactive1 = StochDynamicProgramming.is_cut_relevant(model, 1, vt, param.SOLVER)
         isactive2 = StochDynamicProgramming.is_cut_relevant(model, 2, vt, param.SOLVER)
-=======
-        isactive1 = StochDynamicProgramming.is_cut_relevant(model, 1, vt, params.SOLVER)
-        isactive2 = StochDynamicProgramming.is_cut_relevant(model, 2, vt, params.SOLVER)
->>>>>>> a2fbfb1e
         @fact isactive1 --> true
         @fact isactive2 --> false
     end
@@ -167,19 +161,11 @@
 
     context("Stopping criterion") do
         # Compute upper bound every %% iterations:
-<<<<<<< HEAD
         param.compute_ub = 1
-        param.compute_cuts_pruning = 1
+        param.pruning = Dict(:pruning=>true, :period=>1, :type=>"exact")
         param.maxItNumber = 30
         V, pbs = solve_SDDP(model, param, V, 0)
         V0 = StochDynamicProgramming.get_lower_bound(model, param, V)
-=======
-        params.compute_upper_bound = 1
-        params.pruning = Dict(:pruning=>true, :period=>1, :type=>"exact")
-        params.maxItNumber = 30
-        V, pbs = solve_SDDP(model, params, V, 0)
-        V0 = StochDynamicProgramming.get_lower_bound(model, params, V)
->>>>>>> a2fbfb1e
         n_simulations = 1000
         upb = StochDynamicProgramming.estimate_upper_bound(model, param, V, pbs,
                                                             n_simulations)[1]
