--- conflicted
+++ resolved
@@ -132,34 +132,22 @@
                 sol, ts = regularize(model, param, reg,
                                                   solverProblems[t], t, state_t, alea_t, xp)
             else
-<<<<<<< HEAD
-                sol, ts = solve_one_step_one_alea(model, param,
-                                                  solverProblems[t], t, state_t, alea_t)
-=======
                 if model.info == :HD
-                    status, nextstep = solve_one_step_one_alea(model, param,
+                    sol, ts = solve_one_step_one_alea(model, param,
                                                            solverProblems[t], t, state_t, alea_t)
                 else
-                    status, nextstep = solve_dh(model, param, t, state_t,
+                    sol, ts = solve_dh(model, param, t, state_t,
                                                 solverProblems[t])
                 end
->>>>>>> fc4ff333
             end
             push!(solvertime, ts)
 
             # Check if the problem is effectively solved:
             if sol.status
                 # Get the next position:
-<<<<<<< HEAD
                 stockTrajectories[t+1, k, :] = sol.xf
                 # the optimal control just computed:
                 controls[t, k, :] = sol.uopt
-=======
-                opt_control = nextstep.optimal_control
-                stockTrajectories[t+1, k, :] = model.dynamics(t, state_t, opt_control, alea_t)
-                # the optimal control just computed:
-                controls[t, k, :] = opt_control
->>>>>>> fc4ff333
                 # and the current cost:
                 costs[k] += sol.objval - sol.θ
                 if t==T-1
@@ -268,7 +256,6 @@
     solverProblems = sddp.solverinterface
     V = sddp.bellmanfunctions
 
-    callsolver::Int = 0
     solvertime = Float64[]
 
     T = model.stageNumber
@@ -287,83 +274,43 @@
             # It is initialized at 0. If all problem are infeasible for
             # current timestep, then proba remains equal to 0 and not cut is added.
             if model.info == :HD
-                compute_cuts_hd(model, param, V, solverProblems, t, state_t)
+                compute_cuts_hd!(model, param, V, solverProblems, t, state_t, solvertime)
             else
-                compute_cuts_dh(model, param, V, solverProblems, t, state_t)
+                compute_cuts_dh!(model, param, V, solverProblems, t, state_t, solvertime)
             end
 
         end
     end
-    return callsolver
-end
-
-
-function compute_cuts_hd(model, param, V, solverProblems, t, state_t)
+    # update stats
+    sddp.stats.nsolved += length(solvertime)
+    sddp.stats.solverexectime_bw = vcat(sddp.stats.solverexectime_bw, solvertime)
+end
+
+
+function compute_cuts_hd!(model, param, V, solverProblems, t, state_t, solvertime)
     costs = zeros(Float64, model.noises[t].supportSize)
     subgradient_array = zeros(Float64, model.dimStates, model.noises[t].supportSize)
     proba = zeros(model.noises[t].supportSize)
 
-<<<<<<< HEAD
-                # We solve LP problem with current noise and position:
-                sol, ts = solve_one_step_one_alea(model, param,
-                                                  solverProblems[t],
-                                                  t, state_t, alea_t,
-                                                  relaxation=model.IS_SMIP)
-                push!(solvertime, ts)
-
-                if sol.status
-                    # We catch the subgradient λ:
-                    subgradient_array[:, w] = sol.ρe
-                    # and the current cost:
-                    costs[w] = sol.objval
-                    # and as problem is solved we store current proba in array:
-                    proba[w] = law[t].proba[w]
-                end
-            end
-
-            # We add cuts only if one solution was being found:
-            if sum(proba) > 0
-                # Scale probability (useful when some problems where infeasible):
-                proba /= sum(proba)
-
-                # Compute expectation of subgradient λ:
-                subgradient = vec(sum(proba' .* subgradient_array, 2))
-                # ... expectation of cost:
-                costs_npass = dot(proba, costs)
-                # ... and expectation of slope β:
-                beta = costs_npass - dot(subgradient, state_t)
-
-                # Add cut to polyhedral function and JuMP model:
-                if ~isinside(V[t], subgradient)
-                    sddp.stats.nocuts += 1
-                    add_cut!(model, t, V[t], beta, subgradient)
-                    if t > 1
-                        add_cut_to_model!(model, solverProblems[t-1], t, beta, subgradient)
-                    end
-                end
-            end
-=======
     # We iterate other the possible realization of noise:
     for w in 1:model.noises[t].supportSize
 
         # We get current noise:
         alea_t  = collect(model.noises[t].support[:, w])
-
->>>>>>> fc4ff333
-
         # We solve LP problem with current noise and position:
-        solved, nextstep = solve_one_step_one_alea(model, param,
-                                                    solverProblems[t],
-                                                    t, state_t, alea_t,
-                                                    relaxation=model.IS_SMIP)
-
-        if solved
+        sol, ts = solve_one_step_one_alea(model, param,
+                                            solverProblems[t],
+                                            t, state_t, alea_t,
+                                            relaxation=model.IS_SMIP)
+        push!(solvertime, ts)
+
+        if sol.status
             # We catch the subgradient λ:
-            subgradient_array[:, w] = nextstep.sub_gradient
+            subgradient_array[:, w] = sol.ρe
             # and the current cost:
-            costs[w] = nextstep.cost
+            costs[w] = sol.objval
             # and as problem is solved we store current proba in array:
-            proba[w] = model.noises[t].proba[w]
+            proba[w] = law[t].proba[w]
         end
     end
 
@@ -380,28 +327,30 @@
         beta = costs_npass - dot(subgradient, state_t)
 
         # Add cut to polyhedral function and JuMP model:
-        add_cut!(model, t, V[t], beta, subgradient)
-        if t > 1
-            add_cut_to_model!(model, solverProblems[t-1], t, beta, subgradient)
-        end
-    end
-end
-
-function compute_cuts_dh(model, param, V, solverProblems, t, state_t)
-
-
+        if ~isinside(V[t], subgradient)
+            sddp.stats.nocuts += 1
+            add_cut!(model, t, V[t], beta, subgradient)
+            if t > 1
+                add_cut_to_model!(model, solverProblems[t-1], t, beta, subgradient)
+            end
+        end
+    end
+end
+
+
+function compute_cuts_dh!(model, param, V, solverProblems, t, state_t, solvertime)
     # We solve LP problem with current noise and position:
-    solved, nextstep = solve_dh(model, param,
-                                t, state_t,
-                                solverProblems[t])
+    sol, ts = solve_dh(model, param, t, state_t, solverProblems[t])
+
+    push!(solvertime, ts)
 
     # We add cuts only if one solution was being found:
     # Scale probability (useful when some problems where infeasible):
-    if solved
+    if sol.status
         # Compute expectation of subgradient λ:
-        subgradient = nextstep.sub_gradient
+        subgradient = sol.ρe
         # ... expectation of cost:
-        costs_npass = nextstep.cost
+        costs_npass = sol.objval
         # ... and expectation of slope β:
         beta = costs_npass - dot(subgradient, state_t)
 
@@ -411,11 +360,4 @@
             add_cut_dh!(model, solverProblems[t-1], t, beta, subgradient)
         end
     end
-<<<<<<< HEAD
-
-    # update stats
-    sddp.stats.nsolved += callsolver
-    sddp.stats.solverexectime_bw = vcat(sddp.stats.solverexectime_bw, solvertime)
-=======
->>>>>>> fc4ff333
 end