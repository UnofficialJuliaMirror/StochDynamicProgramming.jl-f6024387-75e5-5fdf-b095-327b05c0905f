--- conflicted
+++ resolved
@@ -145,11 +145,7 @@
                 reg = get(regularizer)
                 xp = getincumbent(reg, t, k)
                 sol, ts = regularize(model, param, reg,
-<<<<<<< HEAD
-                                                  solverProblems[t], t, state_t, alea_t, xp, verbosity)
-=======
-                                                  solverProblems[t], t, state_t, alea_t, xp,verbosity=verbosity)
->>>>>>> 60d1d1a4
+                                                  solverProblems[t], t, state_t, alea_t, xp,verbosity = verbosity)
             else
                 # switch between HD and DH info structure
                 if model.info == :HD
