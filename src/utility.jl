#  Copyright 2015, Vincent Leclere, Francois Pacaud and Henri Gerard
#  This Source Code Form is subject to the terms of the Mozilla Public
#  License, v. 2.0. If a copy of the MPL was not distributed with this
#  file, You can obtain one at http://mozilla.org/MPL/2.0/.
#############################################################################
#  Some useful methods
#
#############################################################################

<<<<<<< HEAD
# TODO: ensure that dynamic and cost_functions are either linear or quadratic
using SDDP


"""
Instantiate a Polyhedral function with zeros.

"""
function initialize_value_functions()
    V = SDDP.PolyhedralFunction(zeros(1), zeros(1, 1), 1)
    return V
end


"""
Extract a vector stored in a 3D Array

"""
function extract_vector_from_3Dmatrix(states::Array{Float64, 3}, time::Int64, passNumber::Int64)
    state_dimension = size(states)[3]
    return reshape(states[passNumber, time, :], state_dimension)
end


"""
Estimate the upper bound with the Monte-Carlo error


Parameters:
- model (SPmodel)
    the stochastic problem we want to optimize

- param (SDDPparameters)
    the parameters of the SDDP algorithm

- V (bellmanFunctions)
    the current estimation of Bellman's functions

- forwardPassNumber (int)
    number of Monte-Carlo simulation

- returnMCerror (Bool)
    return or not the estimation of the MC error


Returns :
- estimated-upper bound
- Monte-Carlo error on the upper bound (if returnMCerror)

"""
function upper_bound(model::SDDP.SPModel,
                     param::SDDP.SDDPparameters,
                     V::Vector{SDDP.PolyhedralFunction},
                     forwardPassNumber::Int64,
                     returnMCerror::Bool)

    C = forward_simulations(model, param, V, forwardPassNumber, nothing, true, false, false);
    m = mean(C)
    if returnMCerror
        return m, 1.96*std(C)/sqrt(forwardPassNumber)
    else
        return m
    end
=======
function costFunction(t,x,u,xi)
    #TODO
    	Cx 	= [3 4 2; 3 4 2];
	Cu 	= [2 1 1; 2 1 1];
	Cxi 	= [1 4 5; 1 4 5];

	lengthx  = length(Cx[:,t]);
	lengthu  = length(Cu[:,t]);
	lengthxi = length(Cxi[:,t]);

	cost 	= [Cx[:,t];Cu[:,t];Cxi[:,t];1.0];

	return cost
end

function dynamic(t,x,u,xi)
    #TODO
	A1        = [1.0 0 -1.0 0 -1.0 0 0.0 ; 0 1.0 0 -1.0 -1.0 0 0.0];
	A2        = [1.0 0 -1.0 0 -1.0 0 0.0 ; 0 1.0 0 -1.0 0 -1.0 0.0];
	A3 	  = []; #TODO integrate the fact that there is no dynamic for the final step
	dynamique = Any[A1',A2'];

	new_state = dynamique[t]';
    	
	return new_state
>>>>>>> 299b0d68
end<|MERGE_RESOLUTION|>--- conflicted
+++ resolved
@@ -7,7 +7,6 @@
 #
 #############################################################################
 
-<<<<<<< HEAD
 # TODO: ensure that dynamic and cost_functions are either linear or quadratic
 using SDDP
 
@@ -71,31 +70,12 @@
     else
         return m
     end
-=======
+end
+
 function costFunction(t,x,u,xi)
     #TODO
-    	Cx 	= [3 4 2; 3 4 2];
-	Cu 	= [2 1 1; 2 1 1];
-	Cxi 	= [1 4 5; 1 4 5];
-
-	lengthx  = length(Cx[:,t]);
-	lengthu  = length(Cu[:,t]);
-	lengthxi = length(Cxi[:,t]);
-
-	cost 	= [Cx[:,t];Cu[:,t];Cxi[:,t];1.0];
-
-	return cost
 end
 
 function dynamic(t,x,u,xi)
     #TODO
-	A1        = [1.0 0 -1.0 0 -1.0 0 0.0 ; 0 1.0 0 -1.0 -1.0 0 0.0];
-	A2        = [1.0 0 -1.0 0 -1.0 0 0.0 ; 0 1.0 0 -1.0 0 -1.0 0.0];
-	A3 	  = []; #TODO integrate the fact that there is no dynamic for the final step
-	dynamique = Any[A1',A2'];
-
-	new_state = dynamique[t]';
-    	
-	return new_state
->>>>>>> 299b0d68
 end