#  Copyright 2014, Vincent Leclere, Francois Pacaud and Henri Gerard
#  This Source Code Form is subject to the terms of the Mozilla Public
#  License, v. 2.0. If a copy of the MPL was not distributed with this
#  file, You can obtain one at http://mozilla.org/MPL/2.0/.
#############################################################################
# Model and solve the One-Step One Alea problem in different settings
# - used to compute the optimal control (in forward phase / simulation)
# - used to compute the cuts in the Backward phase
#############################################################################

"""
Solve the Bellman equation at time t starting at state x under alea xi
with the current evaluation of Vt+1

The function solve
min_u current_cost(t,x,u,xi) + current_Bellman_Value_{t+1}(dynamic(t,x,u,xi))
and can return the optimal control and a subgradient of the value of the
problem with respect to the initial state x


Parameters:
- model (SPmodel)
    the stochastic problem we want to optimize

- param (SDDPparameters)
    the parameters of the SDDP algorithm

- m (JuMP.Model)
    The linear problem to solve, in order to approximate the
    current value functions

- t (int)
    time step at which the problem is solved

- xt (Array{Float})
    current starting state

- xi (Array{float})
    current noise value

- init (Bool)
    If specified, approximate future cost as 0


Returns:
- Bool
    True if the solution is feasible, false otherwise

- NextStep
    Store solution of the problem solved

"""
<<<<<<< HEAD
function solve_one_step_one_alea(model,
                                 param,
                                 m::JuMP.Model,
                                 t::Int64,
                                 xt::Vector{Float64},
                                 xi::Vector{Float64},
                                 init=false::Bool)
=======
function solve_one_step_one_alea(model, #::LinearDynamicLinearCostSPmodel,
                                 param, #::SDDPparameters,
                                 m::JuMP.Model, #::Vector{PolyhedralFunction},
                                 t, #::Int64,
                                 xt, #::Vector{Float64},
                                 xi,
                                 init=false) #::Vector{Float64},
>>>>>>> 134b7f98

    # Get var defined in JuMP.model:
    u = getVar(m, :u)
    w = getVar(m, :w)
    alpha = getVar(m, :alpha)

    # Update value of w:
    setValue(w, xi)

    # If this is the first call to the solver, value-to-go are approximated
    # with null function:
    if init
        @addConstraint(m, alpha >= 0.)
    end
    # Update constraint x == xt
    for i in 1:model.dimStates
        chgConstrRHS(m.ext[:cons][i], xt[i])
    end


    status = solve(m)

    solved = (status == :Optimal)

    if solved
        optimalControl = getValue(u)
        # Return object storing results:
<<<<<<< HEAD
        result = SDDP.NextStep(
                          model.dynamics(t, xt, optimalControl, xi),
=======
        result = NextStep(
                          model.dynamics(xt, optimalControl, xi),
>>>>>>> 134b7f98
                          optimalControl,
                          [getDual(m.ext[:cons][i]) for i in 1:model.dimStates],
                          getObjectiveValue(m),
                          getValue(alpha))
    else
        # If no solution is found, then return nothing
        result = nothing
    end

    return solved, result
end<|MERGE_RESOLUTION|>--- conflicted
+++ resolved
@@ -50,7 +50,6 @@
     Store solution of the problem solved
 
 """
-<<<<<<< HEAD
 function solve_one_step_one_alea(model,
                                  param,
                                  m::JuMP.Model,
@@ -58,16 +57,6 @@
                                  xt::Vector{Float64},
                                  xi::Vector{Float64},
                                  init=false::Bool)
-=======
-function solve_one_step_one_alea(model, #::LinearDynamicLinearCostSPmodel,
-                                 param, #::SDDPparameters,
-                                 m::JuMP.Model, #::Vector{PolyhedralFunction},
-                                 t, #::Int64,
-                                 xt, #::Vector{Float64},
-                                 xi,
-                                 init=false) #::Vector{Float64},
->>>>>>> 134b7f98
-
     # Get var defined in JuMP.model:
     u = getVar(m, :u)
     w = getVar(m, :w)
@@ -94,13 +83,8 @@
     if solved
         optimalControl = getValue(u)
         # Return object storing results:
-<<<<<<< HEAD
-        result = SDDP.NextStep(
-                          model.dynamics(t, xt, optimalControl, xi),
-=======
         result = NextStep(
                           model.dynamics(xt, optimalControl, xi),
->>>>>>> 134b7f98
                           optimalControl,
                           [getDual(m.ext[:cons][i]) for i in 1:model.dimStates],
                           getObjectiveValue(m),
