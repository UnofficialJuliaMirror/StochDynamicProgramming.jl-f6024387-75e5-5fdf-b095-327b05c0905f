#  Copyright 2017, V.Leclere, H.Gerard, F.Pacaud, T.Rigaut
#  This Source Code Form is subject to the terms of the Mozilla Public
#  License, v. 2.0. If a copy of the MPL was not distributed with this
#  file, You can obtain one at http://mozilla.org/MPL/2.0/.
#############################################################################
# Model and solve the One-Step One Alea problem in different settings
# - used to compute the optimal control (in forward phase / simulation)
# - used to compute the cuts in the Backward phase
#############################################################################

"""
Solve the Bellman equation at time t starting at state x under alea xi
with the current evaluation of Vt+1

# Description
The function solve
min_u current_cost(t,x,u,xi) + current_Bellman_Value_{t+1}(dynamic(t,x,u,xi))
and can return the optimal control and a subgradient of the value of the
problem with respect to the initial state x

# Arguments
* `model::SPmodel`:
    the stochastic problem we want to optimize
* `param::SDDPparameters`:
    the parameters of the SDDP algorithm
* `m::JuMP.Model`:
    The linear problem to solve, in order to approximate the
    current value functions
* `t::int`:
    time step at which the problem is solved
* `xt::Array{Float}`:
    current starting state
* `xi::Array{float}`:
    current noise value
* `relaxation::Bool`: default is false
    If problem is MILP, specify if it is needed to relax integer constraints.
* `init::Bool`:
    If specified, approximate future cost as 0

# Returns
* `solved::Bool`:
    True if the solution is feasible, false otherwise
* `NextStep`:
    Store solution of the problem
"""
function solve_one_step_one_alea(model,
                                 param,
                                 m::JuMP.Model,
                                 t::Int64,
                                 xt::Vector{Float64},
                                 xi::Vector{Float64};
                                 relaxation=false::Bool,
                                 init=false::Bool)
    # Get var defined in JuMP.model:
    x = getvariable(m, :x)
    u = getvariable(m, :u)
    w = getvariable(m, :w)
    alpha = getvariable(m, :alpha)

<<<<<<< HEAD
    # Update value of w:
    for ii in 1:model.dimNoises
        JuMP.fix(w[ii], xi[ii])
=======
    # Update value of w: 
    JuMP.fix.(w,xi)
    

    #update objective
    if isa(model.costFunctions, Function)
        try
            @objective(m, Min, model.costFunctions(t, x, u, xi) + alpha)
        catch
            #FIXME: hacky redefinition of costs as JuMP Model
            @objective(m, Min, model.costFunctions(m, t, x, u, xi) + alpha)
        end

    elseif isa(model.costFunctions, Vector{Function})
        cost = getvariable(m, :cost)
        for i in 1:length(model.costFunctions)
            @constraint(m, cost >= model.costFunctions[i](t, x, u, xi))
        end
        @objective(m, Min, cost + alpha)
>>>>>>> c91f0d51
    end

    # Update constraint x == xt
    for i in 1:model.dimStates
        JuMP.setRHS(m.ext[:cons][i], xt[i])
    end
    if param.verbose > 5
        println("One step one alea problem at time t=",t)
        println("for x =",xt)
        println("and w=",xi)
        print(m)
    end
    if model.IS_SMIP
        solved = relaxation ? solve_relaxed!(m, param): solve_mip!(m, param)
    else
        status = solve(m, suppress_warnings=false)
        solved = (status == :Optimal)
    end

<<<<<<< HEAD
=======
    # get time taken by the solver:
>>>>>>> c91f0d51
    solvetime = try getsolvetime(m) catch 0 end

    if solved
        optimalControl = getvalue(u)
        # Return object storing results:
        result = NLDSSolution(
                          solved,
                          getobjectivevalue(m),
                          model.dynamics(t, xt, optimalControl, xi),
                          optimalControl,
                          getdual(m.ext[:cons]),
                          getvalue(alpha))
    else
        # If no solution is found, then return nothing
        result = NLDSSolution()
    end

    return result, solvetime
end


"""Solve model in Decision-Hazard."""
function solve_dh(model, param, t, xt, m)
    xf = getvariable(m, :xf)
    u = getvariable(m, :u)
    alpha = getvariable(m, :alpha)
    for i in 1:model.dimStates
        JuMP.setRHS(m.ext[:cons][i], xt[i])
    end

    status = solve(m)
    solved = status == :Optimal

    solvetime = try getsolvetime(m) catch 0 end

    if solved
        # Computation of subgradient:
        λ = Float64[getdual(m.ext[:cons][i]) for i in 1:model.dimStates]
        result = NLDSSolution(solved,
                              getobjectivevalue(m),
                              getvalue(xf)[:, 1],
                              getvalue(u),
                              λ,
                              getvalue(alpha)[1])
    else
        # If no solution is found, then return nothing
        result = NLDSSolution()
    end

<<<<<<< HEAD
    return result, solvetime
=======
    return solved, result, solvetime
>>>>>>> c91f0d51
end



# Solve local problem with a quadratic penalization:
function regularize(model, param,
                    regularizer::AbstractRegularization,
                    m::JuMP.Model,
                    t::Int64,
                    xt::Vector{Float64}, xi::Vector{Float64}, xp::Vector{Float64})
    # store current objective:
    pobj = m.obj
    xf = getvariable(m, :xf)
    qexp = getpenaltyexpr(regularizer, xf, xp)
    # and update model objective:
    @objective(m, :Min, m.obj + qexp)
    res = solve_one_step_one_alea(model, param, m, t, xt, xi)
    m.obj = pobj

    return res
end

"""Solve relaxed MILP problem."""
function solve_relaxed!(m, param)
    setsolver(m, param.SOLVER)
    status = solve(m, relaxation=true)
    return status == :Optimal
end

"""Solve original MILP problem."""
function solve_mip!(m, param)
    setsolver(m, get(param.MIPSOLVER))
    status = solve(m, relaxation=false)
    return status == :Optimal
end
<|MERGE_RESOLUTION|>--- conflicted
+++ resolved
@@ -57,14 +57,11 @@
     w = getvariable(m, :w)
     alpha = getvariable(m, :alpha)
 
-<<<<<<< HEAD
     # Update value of w:
     for ii in 1:model.dimNoises
         JuMP.fix(w[ii], xi[ii])
-=======
-    # Update value of w: 
-    JuMP.fix.(w,xi)
-    
+    end
+
 
     #update objective
     if isa(model.costFunctions, Function)
@@ -81,7 +78,6 @@
             @constraint(m, cost >= model.costFunctions[i](t, x, u, xi))
         end
         @objective(m, Min, cost + alpha)
->>>>>>> c91f0d51
     end
 
     # Update constraint x == xt
@@ -101,10 +97,7 @@
         solved = (status == :Optimal)
     end
 
-<<<<<<< HEAD
-=======
     # get time taken by the solver:
->>>>>>> c91f0d51
     solvetime = try getsolvetime(m) catch 0 end
 
     if solved
@@ -154,11 +147,7 @@
         result = NLDSSolution()
     end
 
-<<<<<<< HEAD
     return result, solvetime
-=======
-    return solved, result, solvetime
->>>>>>> c91f0d51
 end
 
 
