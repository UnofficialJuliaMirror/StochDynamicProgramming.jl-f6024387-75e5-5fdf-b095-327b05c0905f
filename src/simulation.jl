--- conflicted
+++ resolved
@@ -92,12 +92,7 @@
     forward_simulations(sddp.spmodel, sddp.params, sddp.solverinterface, scenarios)[1:3]
 end
 
-<<<<<<< HEAD
 simulate(sddp::SDDPInterface, scen::Array{Float64, 3}) = forward_simulations(sddp.spmodel, sddp.params, sddp.solverinterface, scen)[1:3]
-=======
-function simulate(sddp::SDDPInterface, scenarios::Array)
-    forward_simulations(sddp.spmodel, sddp.params, sddp.solverinterface, scenarios)[1:3]
-end
 
 function upperbound(sddp::SDDPInterface, scenarios::Array)
     costs = forward_simulations(sddp.spmodel, sddp.params, sddp.solverinterface, scenarios)[1]
@@ -108,7 +103,6 @@
     tol = upper_bound_confidence(costs, sddp.params.confidence_level)
     return [μ, σ, tol]
 end
->>>>>>> e86e5ec2
 
 """
 Estimate the upper bound with a distribution of costs
