--- conflicted
+++ resolved
@@ -40,20 +40,14 @@
                     stopcrit::AbstractStoppingCriterion=IterLimit(param.max_iterations),
                     prunalgo::AbstractCutPruningAlgo=CutPruners.AvgCutPruningAlgo(-1),
                     regularization=nothing)
-<<<<<<< HEAD
-                    
+
     sddp = SDDPInterface(model, param,
                          stopcrit,
-                         prunalgo,
+                         pruner=prunalgo,
                          verbosity=verbosity,
                          verbose_it=verbose_it,
                          regularization=regularization)
-=======
-
-    # Define SDDP interface:
-    sddp = SDDPInterface(model, param, stopcrit, pruner=prunalgo, verbosity=verbosity,
-                         verbose_it=verbose_it, regularization=regularization)
->>>>>>> e86e5ec2
+
     # Run SDDP:
     solve!(sddp)
     sddp
