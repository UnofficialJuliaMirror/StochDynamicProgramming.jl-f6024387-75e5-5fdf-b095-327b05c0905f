#  Copyright 2017, V.Leclere, H.Gerard, F.Pacaud, T.Rigaut
#  This Source Code Form is subject to the terms of the Mozilla Public
#  License, v. 2.0. If a copy of the MPL was not distributed with this
#  file, You can obtain one at http://mozilla.org/MPL/2.0/.
#############################################################################
# Define all types used in this module.
#############################################################################


@compat abstract type RiskMeasure end

# Define an object to
type Expectation <: RiskMeasure
    function Expectation()
        return new()
    end
end

type AVaR <: RiskMeasure
    # If the random variable is a cost and beta = 0.05,
    # it returns the average of the five worst costs solving the problem
    # minimize alpha + 1/beta * E[max(X - alpha; 0)]
    # beta = 1 ==> AVaR = Expectation
    # beta = 0 ==> AVaR = WorstCase
    beta::Float64
    function AVaR(beta)
        return new(beta)
    end
end

type WorstCase <: RiskMeasure
    function WorstCase()
        return new()
    end
end

type ConvexCombi <: RiskMeasure
    # Define a convex combination between Expectation and AVaR_{beta}
    # with form lambda*E + (1-lambda)*AVaR
    # lambda = 1 ==> Expectation
    # lambda = 0 ==> AVaR
    beta::Float64
    lambda::Float64
    function ConvexCombi(beta,lambda)
        return new(beta,lambda)
    end
end

type PolyhedralRisk <: RiskMeasure
    # Define a convex polyhedral set P of probability distributions
    # by its extreme points p1, ..., pn
    # In the case of costs X, the problem solved is
    #   maximize     E_{pi}[X]
    # p1, ..., pn
    polyset::Array{Float64,2}
    function PolyhedralRisk(polyset)
        return new(polyset)
    end
end

@compat abstract type SPModel end


type PolyhedralFunction
    #function defined by max_k betas[k] + lambdas[k,:]*x
    betas::Vector{Float64}
    lambdas::Array{Float64,2} #lambdas[k,:] is the subgradient
    # number of cuts:
    numCuts::Int64
    hashcuts::Vector{UInt64}
    newcuts::Int
end

PolyhedralFunction(n_dim::Int) = PolyhedralFunction(Float64[], Array{Float64}(0, n_dim), 0, UInt64[], 0)
PolyhedralFunction(beta, lambda) = PolyhedralFunction(beta, lambda, length(beta), UInt64[], 0)

function fetchnewcuts!(V::PolyhedralFunction)
    β = V.betas[end-V.newcuts+1:end]
    λ = V.lambdas[end-V.newcuts+1:end, :]
    V.newcuts = 0
    return β, λ
end

type LinearSPModel <: SPModel
    # problem dimension
    stageNumber::Int64 #number of information step + 1
    dimControls::Int64
    dimStates::Int64
    dimNoises::Int64

    # Bounds of states and controls (state and control are in column)
    xlim::Array{Tuple{Float64,Float64},2}
    ulim::Array{Tuple{Float64,Float64},2}


    initialState::Array{Float64, 1}

    #FIXME: add a correct typage for costFunctions that dont break in 0.5
    costFunctions
    dynamics::Function
    noises::Vector{NoiseLaw}

    finalCost::Union{Function, PolyhedralFunction}

    controlCat::Vector{Symbol}
    equalityConstraints::Nullable{Function}
    inequalityConstraints::Nullable{Function}
    info::Symbol

    IS_SMIP::Bool

<<<<<<< HEAD
    #Define the risk measure used at each stage
    riskMeasure::RiskMeasure

    function LinearSPModel(n_stage,             # number of stages
                           u_bounds,            # bounds of control
                           x0,                  # initial state
                           cost,                # cost function
                           dynamic,             # dynamic
                           aleas;               # modelling of noises
                           Vfinal=nothing,      # final cost
                           eqconstr=nothing,    # equality constraints
                           ineqconstr=nothing,  # inequality constraints
                           info=:HD,            # information structure
                           control_cat=nothing, # category of controls
                           riskMeasure = Expectation()
                           )
=======
    function LinearSPModel(n_stage,            # number of stages
                           u_bounds,           # bounds of control
                           x0,                 # initial state
                           cost,               # cost function
                           dynamic,            # dynamic
                           aleas;              # modelling of noises
                           x_bounds=nothing,  # state bounds
                           Vfinal=nothing,     # final cost
                           eqconstr=nothing,   # equality constraints
                           ineqconstr=nothing, # inequality constraints
                           info=:HD,           # information structure
                           control_cat=nothing) # category of controls
>>>>>>> e86e5ec2

        dimStates   = length(x0)
        dimControls = size(u_bounds,1)
        dimNoises   = aleas[1].dimNoises

        # First step: process terminal costs.
        # If not specified, default value is null function
        if isa(Vfinal, Function) || isa(Vfinal, PolyhedralFunction)
            Vf = Vfinal
        else
            Vf = PolyhedralFunction(zeros(1), zeros(1, dimStates), 1, UInt64[], 0)
        end

        isbu = isa(control_cat, Vector{Symbol})? control_cat: [:Cont for i in 1:dimControls]
        is_smip = (:Int in isbu)||(:Bin in isbu)

        if (x_bounds == nothing)
            x_bounds = repmat([(-Inf,Inf)],dimStates,n_stage)
        end
        u_bounds = test_and_reshape_bounds(u_bounds, dimControls,n_stage, "Controls")

        return new(n_stage, dimControls, dimStates, dimNoises, x_bounds, u_bounds,
                   x0, cost, dynamic, aleas, Vf, isbu, eqconstr, ineqconstr, info, is_smip, riskMeasure)
    end
end


"""Set bounds on state."""
function set_state_bounds(model::SPModel, x_bounds)
   nx = model.dimStates
   ns = model.stageNumber
   model.xlim = test_and_reshape_bounds(x_bounds, nx,ns, "State")
end

""" Checking state and control bounds and duplicating if needed

If bounds is a vector of length nx (or nx*1 array) duplicate to a matrix nx*ns,
if already a matrix keep it this way, else return an error"""
function test_and_reshape_bounds(bounds, nx,ns, variable)
    if (ndims(bounds) == 1 && length(bounds) == nx)||(ndims(bounds) == 2 && size(bounds) == (nx,1))
        return repmat(bounds,1,ns)
    elseif ndims(bounds) == 2 && size(bounds) == (nx,ns)
        return bounds
     else
        error(variable, " bounds dimension should be ", nx," or (",nx,",",ns,")")
     end
 end


function iswithinbounds(x, bounds::Array)
    test = true
    for (i, xi) in enumerate(x)
        test = test&(xi <= bounds[i][2])&(xi >= bounds[i][1])
    end
    test
end

function max_bounds(bounds::Array)
    warn("Varying bounds badly not in sdp, define in constraint function")
    m_bounds = ones(size(bounds)[1],2)
    for j in 1:size(bounds)[2]
        for i in 1:size(bounds)[1]
            m_bounds[i,1] = min(m_bounds[i,1], bounds[i,j][1])
            m_bounds[i,2] = max(m_bounds[i,2], bounds[i,j][2])
        end
    end
    [(m_bounds[i,1], m_bounds[i,2]) for i in 1:size(bounds)[1]]
end

type StochDynProgModel <: SPModel
    # problem dimension
    stageNumber::Int64
    dimControls::Int64
    dimStates::Int64
    dimNoises::Int64

    # Bounds of states and controls:
    xlim::Array
    ulim::Array


    initialState::Array

    costFunctions::Function
    finalCostFunction::Function
    dynamics::Function
    constraints::Function
    noises::Vector{NoiseLaw}

    build_search_space::Nullable{Function}

    function StochDynProgModel(model::LinearSPModel, final, cons)
        if isa(model.costFunctions, Function)
            cost = model.costFunctions
        #FIXME: broken test since 0.5 release
        else
            function cost(t,x,u,w)
                current_cost = -Inf
                for aff_func in model.costFunctions
                    current_cost = aff_func(t,x,u,w)
                end
            return current_cost
            end
        end
        return StochDynProgModel(model.stageNumber, model.xlim, model.ulim, model.initialState,
                 cost, final, model.dynamics, cons,
                 model.noises)
    end

    function StochDynProgModel(TF::Int, x_bounds, u_bounds, x0, costFunctions,
                                finalCostFunction, dynamic, constraints, aleas, search_space_builder = Nullable{Function}())
        dimState = length(x0)
        dimControls = size(u_bounds)[1]
        u_bounds1 = ndims(u_bounds) == 1? u_bounds : max_bounds(u_bounds)
        x_bounds1 = ndims(x_bounds) == 1? x_bounds : max_bounds(x_bounds)


        return new(TF, dimControls, dimState, length(aleas[1].support[:, 1]),
                    x_bounds1, u_bounds1, x0, costFunctions, finalCostFunction, dynamic,
                    constraints, aleas, search_space_builder)
    end


end


type SDPparameters
    stateSteps
    controlSteps
    totalStateSpaceSize
    totalControlSpaceSize
    stateVariablesSizes
    controlVariablesSizes
    monteCarloSize
    infoStructure
    expectation_computation

    function SDPparameters(model, stateSteps, controlSteps, infoStruct,
                            expectation_computation="Exact" ,monteCarloSize=1000)

        stateVariablesSizes = zeros(Int64, length(stateSteps))
        controlVariablesSizes = zeros(Int64, length(controlSteps))
        totalStateSpaceSize = 1
        totalControlSpaceSize = 1
        for i=1:length(stateSteps)
            stateVariablesSizes[i] = round(Int64,1 +
                                    (model.xlim[i][2]-model.xlim[i][1])/stateSteps[i])
            totalStateSpaceSize *= stateVariablesSizes[i]
        end

        for i=1:length(controlSteps)
            controlVariablesSizes[i] = round(Int64, 1 +
                                    (model.ulim[i][2]-model.ulim[i][1])/controlSteps[i])
            totalControlSpaceSize *= controlVariablesSizes[i]
        end

        return new(stateSteps, controlSteps, totalStateSpaceSize,
                    totalControlSpaceSize, stateVariablesSizes,
                    controlVariablesSizes, monteCarloSize, infoStruct,
                    expectation_computation)
    end

end


@compat abstract type AbstractSDDPStats end

# Define an object to store evolution of solution
# along iterations:
type SDDPStat <: AbstractSDDPStats
    # Number of iterations:
    niterations::Int
    # evolution of lower bound:
    lower_bounds::Vector{Float64}
    # evolution of upper bound:
    upper_bounds::Vector{Float64}
    # standard deviation of upper-bound's estimation
    upper_bounds_std::Vector{Float64}
    # tolerance of upper-bounds estimation:
    upper_bounds_tol::Vector{Float64}
    # evolution of execution time:
    exectime::Vector{Float64}
    # time used to solve each LP:
    solverexectime_fw::Vector{Float64}
    solverexectime_bw::Vector{Float64}
    # number of calls to solver:
    nsolved::Int
    # number of optimality cuts
    nocuts::Int
    npaths::Int
    # current lower bound
    lowerbound::Float64
    # current lower bound
    upperbound::Float64
    # upper-bound std:
    σ_UB::Float64
    # total time
    time::Float64
end


SDDPStat() = SDDPStat(0, [], [], [], [], [], [], [], 0, 0, 0, 0., 0., 0., 0.)

"""
Update the SDDPStat object with the results of current iterations.

# Arguments
* `stats::SDDPStat`:
    statistics of the current algorithm
* `call_solver_at_it::Int64`:
    number of time a solver was called during the current iteration
* `lwb::Float64`:
    lowerbound obtained
* `upb::Float64`:
    upperbound estimated
* `time`
"""
function updateSDDPStat!(stats::SDDPStat,
                         lwb::Float64,
                         upb::Vector{Float64},
                         time)
    stats.niterations += 1
    push!(stats.lower_bounds, lwb)
    push!(stats.upper_bounds, upb[1])
    push!(stats.upper_bounds_tol, upb[3])
    push!(stats.upper_bounds_std, upb[2])
    push!(stats.exectime, time)
    stats.lowerbound = lwb
    stats.upperbound = upb[1]
    stats.σ_UB = upb[2]
    stats.time += time
end


abstract type AbstractNLDSSolution end
type NLDSSolution <: AbstractNLDSSolution
    # solver status:
    status::Bool
    # cost:
    objval::Float64
    # next position:
    xf::Array{Float64, 1}
    # optimal control:
    uopt::Array{Float64, 1}
    # Subgradient:
    ρe::Array{Float64, 1}
    # cost-to-go:
    θ::Float64
    # cuts' multipliers
    πc::Vector{Float64}
end

type DHNLDSSolution <: AbstractNLDSSolution
    # solver status:
    status::Bool
    # cost:
    objval::Float64
    # next position:
    xf::Array{Float64, 2}
    # optimal control:
    uopt::Array{Float64}
    # Subgradient:
    ρe::Array{Float64, 1}
    # cost-to-go:
    θ::Vector{Float64}
    # cuts' multipliers
    πc::Vector{Float64}
end

getnextposition(sol::NLDSSolution, idx::Int) = sol.xf, sol.θ
getnextposition(sol::DHNLDSSolution, idx::Int) = sol.xf[:, idx], sol.θ[idx]

NLDSSolution() = NLDSSolution(false, Inf, Array{Float64, 1}(), Array{Float64, 1}(), Array{Float64, 1}(), Inf, Array{Float64, 1}())<|MERGE_RESOLUTION|>--- conflicted
+++ resolved
@@ -109,7 +109,6 @@
 
     IS_SMIP::Bool
 
-<<<<<<< HEAD
     #Define the risk measure used at each stage
     riskMeasure::RiskMeasure
 
@@ -126,20 +125,6 @@
                            control_cat=nothing, # category of controls
                            riskMeasure = Expectation()
                            )
-=======
-    function LinearSPModel(n_stage,            # number of stages
-                           u_bounds,           # bounds of control
-                           x0,                 # initial state
-                           cost,               # cost function
-                           dynamic,            # dynamic
-                           aleas;              # modelling of noises
-                           x_bounds=nothing,  # state bounds
-                           Vfinal=nothing,     # final cost
-                           eqconstr=nothing,   # equality constraints
-                           ineqconstr=nothing, # inequality constraints
-                           info=:HD,           # information structure
-                           control_cat=nothing) # category of controls
->>>>>>> e86e5ec2
 
         dimStates   = length(x0)
         dimControls = size(u_bounds,1)
