--- conflicted
+++ resolved
@@ -112,13 +112,8 @@
 #srand(1234) # to fix the random seed accross runs
 if run_sddp && run_sdp && test_simulation
     scenarios = StochDynamicProgramming.simulate_scenarios(xi_laws,1000)
-<<<<<<< HEAD
-    costsddp, stocks = forward_simulations(spmodel, paramSDDP, pbs, scenarios)
+    costsddp, stocks = forward_simulations(spmodel, paramSDDP, sddp.solverinterface, scenarios)
     costsdp, states, controls = forward_simulations(spmodel,paramSDP, Vs, scenarios)
-=======
-    costsddp, stocks = forward_simulations(spmodel, paramSDDP, sddp.solverinterface, scenarios)
-    costsdp, states, controls = sdp_forward_simulation(spmodel,paramSDP,scenarios,Vs)
->>>>>>> e1ce8c00
     println("Simulated relative gain of sddp over sdp: "
             *string(round(200*mean(costsdp-costsddp)/abs(mean(costsddp+costsdp)),3))*"%")
 end
