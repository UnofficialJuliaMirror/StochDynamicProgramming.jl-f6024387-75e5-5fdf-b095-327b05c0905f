--- conflicted
+++ resolved
@@ -4,7 +4,7 @@
 #  file, You can obtain one at http://mozilla.org/MPL/2.0/.
 #
 #############################################################################
-# Compare three ways to solve the following optimal inventory problem 
+# Compare three ways to solve the following optimal inventory problem
 # in stochastic optimal control (SOC) form, with state s_t, control u_t and noise xi_t
 #
 # Min   E [\sum_{t=1}^{TF} c_t u_t]
@@ -23,7 +23,6 @@
 run_ef   = true # false if you don't want to run extensive formulation
 test_simulation = true # false if you don't want to simulate the strategies on scenarios
 
-<<<<<<< HEAD
 ######## Optimization parameters  ########
 # choose the LP solver used.
 SOLVER = ClpSolver() 			   # require "using Clp"
@@ -46,34 +45,13 @@
 N_XI = 10                 # discretization of the noise
 
 S0 = 0.5                  # initial stock
-=======
-######## Optimization methods parameters  ########
-const SOLVER = ClpSolver() 			   # requires "using Clp"
-#const SOLVER = CplexSolver(CPX_PARAM_SIMDISPLAY=0) # requires "using CPLEX"
-
-const MAX_ITER = 10 # number of iterations of SDDP
-const step = 0.1   # discretization step of state and control in SDP
-
-######## Stochastic optimization problem parameters  ########
-const N_STAGES = 6              # number of stages of the SP problem
-const COSTS = [sin(3*t)-1 for t in 1:N_STAGES]
-
-const CONTROL_MAX = 0.5         # upper bound on the control
-const CONTROL_MIN = 0           # lower bound on the control
-
-const XI_MAX = 0.3              # upper bound on the noise
-const XI_MIN = 0                # lower bound on the noise
-const N_XI = 10                 # discretization of the noise (number of discrete values)
-
-const S0 = [0.5]                  # initial stock
->>>>>>> c91f0d51
 
 # Specify the marginal probability distributions of the noises xi_1 ... xi_{N_STAGES}
 proba = 1/N_XI*ones(N_XI) # uniform probabilities
 xi_support = collect(linspace(XI_MIN,XI_MAX,N_XI))
 xi_law = NoiseLaw(xi_support, proba)
 # By assumption, the process xi_1 ... xi_{N_STAGES -1} is made of independent random variables
-xi_laws = NoiseLaw[xi_law for t in 1:N_STAGES-1] 
+xi_laws = NoiseLaw[xi_law for t in 1:N_STAGES-1]
 
 # Define the dynamic of the (inventory) stock
 function dynamic(t, x, u, xi)
@@ -137,19 +115,12 @@
 if test_simulation
     println("Evaluating the resolution methods on 1000 scenarios (the lower the better)")
     scenarios = StochDynamicProgramming.simulate_scenarios(xi_laws,1000)
-<<<<<<< HEAD
-    costsddp, stocks = forward_simulations(spmodel, paramSDDP, sddp.solverinterface, scenarios)
-    costsdp, states, controls = forward_simulations(spmodel,paramSDP, Vs, scenarios)
-    println("Simulated relative gain of sddp over sdp: "
-            *string(round(200*mean(costsdp-costsddp)/abs(mean(costsddp+costsdp)),3))*"%")
-=======
     if run_sddp
         costsddp, stocks = forward_simulations(spmodel, paramSDDP, pbs, scenarios)
         println("Value obtained by SDDP: "*string(round(mean(costsddp),4)))
     end
-    if run_sdp 
+    if run_sdp
         costsdp, states, controls = sdp_forward_simulation(spmodel,paramSDP,scenarios,Vs)
         println("Value obtained by SDP: "*string(round(mean(costsdp),4)))
     end
->>>>>>> c91f0d51
 end